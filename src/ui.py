import customtkinter as ctk
import os
from tkinter import messagebox
from recorder import record_audio_thread, play_audio, get_last_audio_file, cancel_recording, stop_playback
from file_manager import load_audio_file
from audio_analyzer import AudioAnalyzer
import matplotlib.pyplot as plt
from matplotlib.backends.backend_tkagg import FigureCanvasTkAgg
import numpy as np
import librosa
import threading

def start_ui():
    ctk.set_appearance_mode("Dark")
    ctk.set_default_color_theme("blue")

    root = ctk.CTk()
    root.title("ToneTrace - Identificador de Efectos de Sonido")
    root.geometry("950x650")

    analyzer = AudioAnalyzer()

    # ======== Layout principal ========
    main_frame = ctk.CTkFrame(root, corner_radius=10)
    main_frame.pack(fill="both", expand=True, padx=20, pady=20)

    # ======== Área de botones ========
    button_frame = ctk.CTkFrame(main_frame)
    button_frame.pack(fill="x", pady=10)

    # Frame exclusivo para grabar y cancelar
    record_frame = ctk.CTkFrame(button_frame, fg_color="transparent")
    record_frame.pack(side="left", padx=5)

    # Frame exclusivo para reproducir y detener
    play_frame = ctk.CTkFrame(button_frame, fg_color="transparent")
    play_frame.pack(side="left", padx=5)

    status_label = ctk.CTkLabel(main_frame, text="Presiona el micrófono o carga un archivo", font=("Arial", 14))
    status_label.pack(pady=10)

    # ======== Duración de grabación ========
    duration_var = ctk.IntVar(value=10)

    ctk.CTkLabel(button_frame, text="⏱ Duración (seg)", font=("Arial", 12)).pack(side="left", padx=(5, 0))
    duration_slider = ctk.CTkSlider(button_frame, from_=2, to=60, number_of_steps=58, variable=duration_var, width=150)
    duration_slider.pack(side="left", padx=5)
    duration_label = ctk.CTkLabel(button_frame, textvariable=duration_var, width=30)
    duration_label.pack(side="left", padx=(0, 10))

    # ======== Área de resultados ========
    spectrum_frame = ctk.CTkFrame(main_frame, height=250)
    spectrum_frame.pack(fill="both", expand=True, pady=10)

    similarity_label = ctk.CTkLabel(main_frame, text="Audios Similares", font=("Arial", 14, "bold"))
    similarity_label.pack(pady=(10, 5))

    listbox_frame = ctk.CTkFrame(main_frame)
    listbox_frame.pack(fill="both", expand=True)

    similarity_listbox = ctk.CTkTextbox(listbox_frame, height=100)
    similarity_listbox.pack(fill="both", expand=True, pady=5, padx=5)

    def update_status(msg):
        status_label.configure(text=msg)
        root.update()

    def analyze_current_audio():
        last_audio_file = get_last_audio_file()
        if not last_audio_file or not os.path.exists(last_audio_file):
            messagebox.showwarning("Sin audio", "No hay ningún audio grabado o cargado para analizar.")
            return

        update_status("🔍 Analizando audio...")

        for widget in spectrum_frame.winfo_children():
            widget.destroy()
        similarity_listbox.delete("1.0", "end")

        def analysis_logic():
            try:
                signal, sr = analyzer.load_audio(last_audio_file)
                freqs, fft_result = analyzer.compute_fft(signal)
                duration = librosa.get_duration(y=signal, sr=sr)

                similar_files = analyzer.find_match_in_all_audios(
                    last_audio_file,
                    block_duration=duration,
                    min_matches=2
                )

                # Si hay coincidencias, guardar ruta para graficar después
                if similar_files:
                    match_path, _ = similar_files[0]
                else:
                    match_path = None

                # Ejecutar render en hilo principal
                def update_ui():
                    update_analysis_results(signal, sr, freqs, fft_result, similar_files)
                    if match_path:
                        analyzer.plot_fft_comparison(last_audio_file, match_path)

                root.after(0, update_ui)

            except Exception as e:
                root.after(0, lambda: (
                    messagebox.showerror("Error", str(e)),
                    update_status("❌ Error durante el análisis")
                ))

        # Ejecutar en hilo
        threading.Thread(target=analysis_logic).start()

    def update_analysis_results(signal, sr, freqs, fft_result, similar_files):
        tiempos = np.linspace(0, len(signal) / sr, num=len(signal))
        fig, ax = plt.subplots(figsize=(8, 3))
        ax.plot(tiempos, signal, color='dodgerblue')
        ax.set_title("Forma de onda del audio")
        ax.set_xlabel("Tiempo (s)")
        ax.set_ylabel("Amplitud")
        canvas = FigureCanvasTkAgg(fig, master=spectrum_frame)
        canvas.draw()
        canvas.get_tk_widget().pack(fill="both", expand=True)
        plt.close(fig)

        filtered_files = [(f, s) for f, s in similar_files if s > 0.15]

        if filtered_files:
            for file_path, similarity in filtered_files:
                name = os.path.basename(file_path)
                similarity_listbox.insert("end", f"{name} - Similitud: {similarity:.2f}\n")
            update_status(f"✅ ¡Coincidencias encontradas!")
        else:
            update_status("✅ Análisis completado. No se encontraron audios similares.")

    def analyze_audio_thread():
        threading.Thread(target=analyze_current_audio).start()

<<<<<<< HEAD
    # Botones
    tk.Button(button_frame, text="🎤 Grabar Sonido", font=("Arial", 12), bg="#4CAF50", fg="white",
               command=lambda: record_audio_thread(update_status, root)).pack(side=tk.LEFT, padx=5)

    tk.Button(button_frame, text="📂 Cargar Archivo de Audio", font=("Arial", 12), bg="#4CAF50", fg="white",
               command=lambda: load_audio_file(update_status)).pack(side=tk.LEFT, padx=5)

    tk.Button(button_frame, text="▶️ Reproducir Último Sonido", font=("Arial", 12), bg="#4CAF50", fg="white",
               command=play_audio).pack(side=tk.LEFT, padx=5)
               
    tk.Button(button_frame, text="🔍 Analizar Audio", font=("Arial", 12), bg="#2196F3", fg="white",
               command=analyze_audio_thread).pack(side=tk.LEFT, padx=5)

    # Etiqueta para el espectro
    tk.Label(spectrum_frame, text="Espectro de Frecuencia", font=("Arial", 12, "bold"), 
            bg="#F0F0F0").pack(pady=5)
            
    # Etiqueta para resultados de similitud
    tk.Label(similarity_frame, text="Audios Similares", font=("Arial", 12, "bold"), 
            bg="#F0F0F0").pack(pady=5)

    root.mainloop()

    last_audio_file = None
=======
    def start_recording():
        def on_cancel_pressed():
            cancel_recording()
            if cancel_btn.winfo_exists():
                root.after(10, cancel_btn.destroy)

        def on_recording_update(msg):
            update_status(msg)
            if "completada" in msg or "cancelada" in msg or "Error" in msg:
                if cancel_btn.winfo_exists():
                    root.after(10, cancel_btn.destroy)

        cancel_btn = ctk.CTkButton(
            record_frame,
            text="🟥",
            width=30,
            height=28,
            fg_color="darkred",
            hover_color="#aa0000",
            text_color="white",
            command=on_cancel_pressed
        )
        cancel_btn.pack(side="left", padx=(3, 0))
        root.update_idletasks()
        root.after(150, lambda: record_audio_thread(on_recording_update, duration_var.get()))

    def start_playback():
        def on_stop_pressed():
            stop_playback()
            if stop_btn.winfo_exists():
                root.after(10, stop_btn.destroy)

        def threaded_play():
            try:
                play_audio()
            finally:
                if stop_btn.winfo_exists():
                    root.after(10, stop_btn.destroy)

        stop_btn = ctk.CTkButton(
            play_frame,
            text="⏹️",
            width=30,
            height=28,
            fg_color="darkred",
            hover_color="#aa0000",
            text_color="white",
            command=on_stop_pressed
        )
        stop_btn.pack(side="left", padx=(3, 0))
        root.update_idletasks()

        threading.Thread(target=threaded_play).start()

    # ======== Botones funcionales ========
    ctk.CTkButton(
        record_frame, text="🎤 Grabar", command=start_recording
    ).pack(side="left")

    ctk.CTkButton(
        button_frame, text="📂 Cargar Audio", command=lambda: load_audio_file(update_status)
    ).pack(side="left", padx=5)

    ctk.CTkButton(
        play_frame, text="▶️ Reproducir", command=start_playback
    ).pack(side="left")

    ctk.CTkButton(
        button_frame, text="🔍 Analizar", fg_color="#2271b3", command=analyze_audio_thread
    ).pack(side="left", padx=5)

    root.mainloop()
>>>>>>> 43c934af
<|MERGE_RESOLUTION|>--- conflicted
+++ resolved
@@ -137,32 +137,6 @@
     def analyze_audio_thread():
         threading.Thread(target=analyze_current_audio).start()
 
-<<<<<<< HEAD
-    # Botones
-    tk.Button(button_frame, text="🎤 Grabar Sonido", font=("Arial", 12), bg="#4CAF50", fg="white",
-               command=lambda: record_audio_thread(update_status, root)).pack(side=tk.LEFT, padx=5)
-
-    tk.Button(button_frame, text="📂 Cargar Archivo de Audio", font=("Arial", 12), bg="#4CAF50", fg="white",
-               command=lambda: load_audio_file(update_status)).pack(side=tk.LEFT, padx=5)
-
-    tk.Button(button_frame, text="▶️ Reproducir Último Sonido", font=("Arial", 12), bg="#4CAF50", fg="white",
-               command=play_audio).pack(side=tk.LEFT, padx=5)
-               
-    tk.Button(button_frame, text="🔍 Analizar Audio", font=("Arial", 12), bg="#2196F3", fg="white",
-               command=analyze_audio_thread).pack(side=tk.LEFT, padx=5)
-
-    # Etiqueta para el espectro
-    tk.Label(spectrum_frame, text="Espectro de Frecuencia", font=("Arial", 12, "bold"), 
-            bg="#F0F0F0").pack(pady=5)
-            
-    # Etiqueta para resultados de similitud
-    tk.Label(similarity_frame, text="Audios Similares", font=("Arial", 12, "bold"), 
-            bg="#F0F0F0").pack(pady=5)
-
-    root.mainloop()
-
-    last_audio_file = None
-=======
     def start_recording():
         def on_cancel_pressed():
             cancel_recording()
@@ -234,5 +208,4 @@
         button_frame, text="🔍 Analizar", fg_color="#2271b3", command=analyze_audio_thread
     ).pack(side="left", padx=5)
 
-    root.mainloop()
->>>>>>> 43c934af
+    root.mainloop()